--- conflicted
+++ resolved
@@ -1,43 +1,7 @@
-<<<<<<< HEAD
 use std::path::PathBuf;
 use uuid::Uuid;
 
 use crate::{DockerExecutorError, RunningDockerExecutor};
-=======
-use anyhow::Context as _;
-use async_trait::async_trait;
-use dirs::{home_dir, runtime_dir};
-use std::{
-    path::{Path, PathBuf},
-    sync::Arc,
-};
-use swiftide_core::{prelude::StreamExt as _, Command, CommandError, CommandOutput, ToolExecutor};
-use tokio::io::AsyncReadExt as _;
-use tracing::{error, info};
-use uuid::Uuid;
-
-use bollard::{
-    container::{
-        Config, CreateContainerOptions, KillContainerOptions, LogOutput, StartContainerOptions,
-    },
-    exec::{CreateExecOptions, StartExecResults},
-    image::BuildImageOptions,
-    secret::{ContainerState, ContainerStateStatusEnum},
-    Docker,
-};
-use ignore::WalkBuilder;
-use tokio_tar::{Builder, Header};
-
-use crate::{ContextError, DockerExecutorError};
-
-const DEFAULT_DOCKER_SOCKET: &str = "/var/run/docker.sock";
-
-#[derive(Clone)]
-pub struct RunningDockerExecutor {
-    container_id: String,
-    docker: Docker,
-}
->>>>>>> 11e5c302
 
 /// Build a docker image with bollard and start it up
 #[derive(Clone, Debug)]
@@ -102,549 +66,4 @@
         )
         .await
     }
-}
-
-<<<<<<< HEAD
-// Iterate over all the files in the context directory and adds it to an in memory
-// tar. Respects .gitignore and .dockerignore.
-=======
-#[async_trait]
-impl ToolExecutor for RunningDockerExecutor {
-    #[tracing::instrument(skip(self), err)]
-    async fn exec_cmd(&self, cmd: &Command) -> Result<CommandOutput, CommandError> {
-        match cmd {
-            Command::Shell(cmd) => self.exec_shell(cmd).await,
-            Command::ReadFile(path) => self.read_file(path).await,
-            Command::WriteFile(path, content) => self.write_file(path, content).await,
-            _ => unimplemented!(),
-        }
-    }
-}
-
-impl RunningDockerExecutor {
-    /// Starts a docker container with a given context and image name
-    pub async fn start(
-        container_uuid: Uuid,
-        context_path: &Path,
-        dockerfile: &Path,
-        image_name: &str,
-    ) -> Result<RunningDockerExecutor, DockerExecutorError> {
-        let docker = Docker::connect_with_socket_defaults()?;
-
-        // TODO: Handle dockerfile not being named `Dockerfile` or missing
-        // let dockerfile_path = &repository.config().docker.dockerfile;
-
-        tracing::warn!(
-            "Creating archive for context from {}",
-            context_path.display()
-        );
-        let context = build_context_as_tar(context_path).await?;
-
-        let image_name = format!("kwaak-{image_name}");
-        let build_options = BuildImageOptions {
-            t: image_name.as_str(),
-            rm: true,
-            #[allow(clippy::unnecessary_to_owned)]
-            dockerfile: &dockerfile.to_string_lossy().into_owned(),
-            ..Default::default()
-        };
-
-        tracing::warn!("Building docker image with name {image_name}");
-        {
-            let mut build_stream = docker.build_image(build_options, None, Some(context.into()));
-
-            while let Some(log) = build_stream.next().await {
-                match log {
-                    Ok(output) => {
-                        if let Some(stream) = output.stream {
-                            info!("{}", stream);
-                        }
-                    }
-                    // TODO: This can happen if 2 threads build the same image in parallel, and
-                    // should be handled
-                    Err(e) => error!("Error during build: {:?}", e),
-                }
-            }
-        }
-
-        let socket_path = get_socket_path();
-        let config = Config {
-            image: Some(image_name.as_str()),
-            tty: Some(true),
-            host_config: Some(bollard::models::HostConfig {
-                auto_remove: Some(true),
-                binds: Some(vec![String::from(&format!(
-                    "{socket_path}:/var/run/docker.sock"
-                ))]),
-                ..Default::default()
-            }),
-            ..Default::default()
-        };
-
-        let container_name = format!("kwaak-{image_name}-{container_uuid}");
-        let create_options = CreateContainerOptions {
-            name: container_name.as_str(),
-            ..Default::default()
-        };
-
-        tracing::warn!("Creating container from image {image_name}");
-        let container_id = docker
-            .create_container(Some(create_options), config)
-            .await?
-            .id;
-
-        tracing::warn!("Starting container {container_id}");
-        docker
-            .start_container(&container_id, None::<StartContainerOptions<String>>)
-            .await?;
-
-        Ok(RunningDockerExecutor {
-            container_id,
-            docker,
-        })
-    }
-
-    /// Returns the underlying bollard status of the container
-    ///
-    /// Useful for checking if the executor is running or not
-    pub async fn container_state(&self) -> Result<ContainerState, DockerExecutorError> {
-        let container = self
-            .docker
-            .inspect_container(&self.container_id, None)
-            .await?;
-
-        container.state.ok_or_else(|| {
-            DockerExecutorError::ContainerStateMissing(self.container_id.to_string())
-        })
-    }
-
-    /// Check if the executor and its underlying container is running
-    ///
-    /// Will ignore any errors and assume it is not if there are
-    pub async fn is_running(&self) -> bool {
-        self.container_state()
-            .await
-            .map(|state| state.status == Some(ContainerStateStatusEnum::RUNNING))
-            .unwrap_or(false)
-    }
-
-    async fn exec_shell(&self, cmd: &str) -> Result<CommandOutput, CommandError> {
-        let cmd = vec!["sh", "-c", cmd];
-        tracing::debug!("Executing command {cmd}", cmd = cmd.join(" "));
-
-        let exec = self
-            .docker
-            .create_exec(
-                &self.container_id,
-                CreateExecOptions {
-                    attach_stdout: Some(true),
-                    attach_stderr: Some(true),
-                    cmd: Some(cmd),
-                    ..Default::default()
-                },
-            )
-            .await
-            .context("Failed to create docker exec")?
-            .id;
-
-        let mut stdout = String::new();
-        let mut stderr = String::new();
-
-        if let StartExecResults::Attached { mut output, .. } = self
-            .docker
-            .start_exec(&exec, None)
-            .await
-            .context("Failed to start docker exec")?
-        {
-            while let Some(Ok(msg)) = output.next().await {
-                match msg {
-                    LogOutput::StdErr { .. } => stderr.push_str(&msg.to_string()),
-                    LogOutput::StdOut { .. } => stdout.push_str(&msg.to_string()),
-                    _ => {
-                        stderr
-                            .push_str("Command appears to wait for input, which is not supported");
-                        break;
-                    }
-                }
-            }
-        } else {
-            todo!();
-        }
-
-        let exec_inspect = self
-            .docker
-            .inspect_exec(&exec)
-            .await
-            .context("Failed to inspect docker exec result")?;
-        let exit_code = exec_inspect.exit_code.unwrap_or(0);
-
-        // Trim both stdout and stderr to remove surrounding whitespace and newlines
-        let output = stdout.trim().to_string() + stderr.trim();
-
-        if exit_code == 0 {
-            Ok(output.into())
-        } else {
-            Err(CommandError::NonZeroExit(output.into()))
-        }
-    }
-
-    #[tracing::instrument(skip(self))]
-    async fn read_file(&self, path: &Path) -> Result<CommandOutput, CommandError> {
-        self.exec_shell(&format!("cat {}", path.display())).await
-    }
-
-    #[tracing::instrument(skip(self, content))]
-    async fn write_file(&self, path: &Path, content: &str) -> Result<CommandOutput, CommandError> {
-        let cmd = indoc::formatdoc! {r#"
-            cat << 'EOFKWAAK' > {path}
-            {content}
-            EOFKWAAK"#,
-            path = path.display(),
-            content = content.trim_end()
-
-        };
-
-        let write_file_result = self.exec_shell(&cmd).await;
-
-        // If the directory or file does not exist, create it
-        if let Err(CommandError::NonZeroExit(write_file)) = &write_file_result {
-            if ["No such file or directory", "Directory nonexistent"]
-                .iter()
-                .any(|&s| write_file.output.contains(s))
-            {
-                let path = path.parent().context("No parent directory")?;
-                let mkdircmd = format!("mkdir -p {}", path.display());
-                let _ = self.exec_shell(&mkdircmd).await?;
-
-                return self.exec_shell(&cmd).await;
-            }
-        }
-
-        write_file_result
-    }
-}
-
-impl Drop for RunningDockerExecutor {
-    fn drop(&mut self) {
-        tracing::warn!(
-            "Stopping container {container_id}",
-            container_id = self.container_id
-        );
-        let result = tokio::task::block_in_place(|| {
-            tokio::runtime::Handle::current().block_on(async {
-                self.docker
-                    .kill_container(
-                        &self.container_id,
-                        Some(KillContainerOptions { signal: "SIGKILL" }),
-                    )
-                    .await
-            })
-        });
-
-        if let Err(e) = result {
-            tracing::warn!(error = %e, "Error stopping container, might not be stopped");
-        }
-    }
-}
-
-// Iterate over all the files in the context directory and adds it to an in memory
-// tar. Respects .gitignore and .dockerignore.
-async fn build_context_as_tar(context_path: &Path) -> Result<Vec<u8>, ContextError> {
-    let buffer = Vec::new();
-
-    let mut tar = Builder::new(buffer);
-
-    // Ensure we *do* include the .git directory
-    // let overrides = OverrideBuilder::new(context_path).add(".git")?.build()?;
-
-    for entry in WalkBuilder::new(context_path)
-        // .overrides(overrides)
-        .hidden(false)
-        .add_custom_ignore_filename(".dockerignore")
-        .build()
-    {
-        let entry = entry?;
-        let path = entry.path();
-
-        if path.is_file() {
-            let mut file = tokio::fs::File::open(path).await?;
-            let mut buffer_content = Vec::new();
-            file.read_to_end(&mut buffer_content).await?;
-
-            let mut header = Header::new_gnu();
-            header.set_size(buffer_content.len() as u64);
-            header.set_mode(0o644);
-            header.set_cksum();
-
-            let relative_path = path.strip_prefix(context_path)?;
-            tar.append_data(&mut header, relative_path, &*buffer_content)
-                .await?;
-        }
-    }
-
-    let result = tar.into_inner().await?;
-
-    Ok(result.clone())
-}
-
-/// Lovingly copied from testcontainers-rs
-/// Reliably gets the path to the docker socket
-fn get_socket_path() -> String {
-    validate_path("/var/run/docker.sock".into())
-        .or_else(|| {
-            runtime_dir()
-                .and_then(|dir| validate_path(format!("{}/.docker/run/docker.sock", dir.display())))
-        })
-        .or_else(|| {
-            home_dir()
-                .and_then(|dir| validate_path(format!("{}/.docker/run/docker.sock", dir.display())))
-        })
-        .or_else(|| {
-            home_dir().and_then(|dir| {
-                validate_path(format!("{}/.docker/desktop/docker.sock", dir.display()))
-            })
-        })
-        .unwrap_or(DEFAULT_DOCKER_SOCKET.into())
-}
-
-fn validate_path(path: String) -> Option<String> {
-    if Path::new(&path).exists() {
-        Some(path)
-    } else {
-        None
-    }
-}
-
-#[cfg(test)]
-mod tests {
-
-    use bollard::secret::ContainerStateStatusEnum;
-
-    use super::*;
-
-    #[test_log::test(tokio::test(flavor = "multi_thread"))]
-    async fn test_runs_docker_and_echos() {
-        let executor = DockerExecutor::default()
-            .with_context_path(".")
-            .with_image_name("tests")
-            .to_owned()
-            .start()
-            .await
-            .unwrap();
-
-        let output = executor
-            .exec_cmd(&Command::Shell("echo hello".to_string()))
-            .await
-            .unwrap();
-
-        assert_eq!(output.to_string(), "hello");
-    }
-
-    #[test_log::test(tokio::test(flavor = "multi_thread"))]
-    async fn test_context_present() {
-        let executor = DockerExecutor::default()
-            .with_context_path(".")
-            .with_image_name("tests")
-            .with_working_dir("/app")
-            .to_owned()
-            .start()
-            .await
-            .unwrap();
-
-        // Verify that the working directory is set correctly
-        // TODO: Annoying this needs to be updated when files change in the root. Think of something better.
-        let ls = executor
-            .exec_cmd(&Command::Shell("ls -a".to_string()))
-            .await
-            .unwrap();
-
-        assert!(ls.to_string().contains("Cargo.toml"));
-    }
-
-    #[test_log::test(tokio::test(flavor = "multi_thread"))]
-    async fn test_write_and_read_file_with_quotes() {
-        let content = r#"This is a "test" content with 'quotes' and special characters: \n \t"#;
-        let path = Path::new("test_file.txt");
-
-        let executor = DockerExecutor::default()
-            .with_context_path(".")
-            .with_image_name("test-files")
-            .with_working_dir("/app")
-            .to_owned()
-            .start()
-            .await
-            .unwrap();
-
-        // Write the content to the file
-        let _ = executor
-            .exec_cmd(&Command::write_file(path, content))
-            .await
-            .unwrap();
-
-        // Read the content from the file
-        //
-        let read_file = executor.exec_cmd(&Command::read_file(path)).await.unwrap();
-
-        assert_eq!(content, read_file.output);
-    }
-
-    #[test_log::test(tokio::test(flavor = "multi_thread"))]
-    async fn test_write_and_read_file_markdown() {
-        let content = r#"# Example
-
-        ```rust
-        fn main() {
-            let hello = "world";
-            println!("Hello, {}", hello);
-            }
-        ```
-
-        ```shell
-        $ cargo run
-        ```"#;
-        let path = Path::new("test_file.txt");
-
-        let executor = DockerExecutor::default()
-            .with_context_path(".")
-            .with_image_name("test-files-md")
-            .with_working_dir("/app")
-            .to_owned()
-            .start()
-            .await
-            .unwrap();
-
-        // Write the content to the file
-        let _ = executor
-            .exec_cmd(&Command::write_file(path, content))
-            .await
-            .unwrap();
-
-        // Read the content from the file
-        //
-        let read_file = executor.exec_cmd(&Command::read_file(path)).await.unwrap();
-
-        assert_eq!(content, read_file.output);
-    }
-
-    #[test_log::test(tokio::test(flavor = "multi_thread"))]
-    async fn test_assert_container_stopped_on_drop() {
-        let executor = DockerExecutor::default()
-            .with_context_path(".")
-            .with_image_name("test-drop")
-            .with_working_dir("/app")
-            .to_owned()
-            .start()
-            .await
-            .unwrap();
-
-        let docker = executor.docker.clone();
-        let container_id = executor.container_id.clone();
-
-        // assert it started
-        let container = docker.inspect_container(&container_id, None).await.unwrap();
-        assert_eq!(
-            container.state.as_ref().unwrap().status,
-            Some(ContainerStateStatusEnum::RUNNING)
-        );
-
-        drop(executor);
-
-        // assert it stopped
-        let container = match docker.inspect_container(&container_id, None).await {
-            // If it's gone already we're good
-            Err(e) if e.to_string().contains("No such container") => {
-                return;
-            }
-            Ok(container) => container,
-            Err(e) => panic!("Error inspecting container: {e}"),
-        };
-        let status = container.state.as_ref().unwrap().status;
-        assert!(
-            status == Some(ContainerStateStatusEnum::REMOVING)
-                || status == Some(ContainerStateStatusEnum::EXITED)
-                || status == Some(ContainerStateStatusEnum::DEAD),
-            "Unexpected container state: {status:?}"
-        );
-    }
-
-    #[test_log::test(tokio::test(flavor = "multi_thread"))]
-    async fn test_create_file_subdirectory_that_does_not_exist() {
-        let content = r#"# Example
-
-        ```rust
-        fn main() {
-            let hello = "world";
-            println!("Hello, {}", hello);
-            }
-        ```
-
-        ```shell
-        $ cargo run
-        ```"#;
-        let path = Path::new("doesnot/exist/test_file.txt");
-
-        let executor = DockerExecutor::default()
-            .with_context_path(".")
-            .with_image_name("test-files-missing-dir")
-            .with_working_dir("/app")
-            .to_owned()
-            .start()
-            .await
-            .unwrap();
-
-        // Write the content to the file
-        let _ = executor
-            .exec_cmd(&Command::write_file(path, content))
-            .await
-            .unwrap();
-
-        // Read the content from the file
-        //
-        let read_file = executor.exec_cmd(&Command::read_file(path)).await.unwrap();
-
-        // Assert that the written content matches the read content
-        assert_eq!(content, read_file.output);
-    }
-
-    #[test_log::test(tokio::test(flavor = "multi_thread"))]
-    async fn test_custom_dockerfile() {
-        let context_path = tempfile::tempdir().unwrap();
-
-        std::process::Command::new("cp")
-            .arg("Dockerfile")
-            .arg(context_path.path().join("Dockerfile.custom"))
-            .output()
-            .unwrap();
-
-        let executor = DockerExecutor::default()
-            .with_context_path(context_path.path())
-            .with_image_name("test-custom")
-            .with_dockerfile("Dockerfile.custom")
-            .to_owned()
-            .start()
-            .await
-            .unwrap();
-
-        let output = executor
-            .exec_cmd(&Command::shell("echo hello"))
-            .await
-            .unwrap();
-        assert_eq!(output.to_string(), "hello");
-    }
-
-    #[test_log::test(tokio::test(flavor = "multi_thread"))]
-    async fn test_container_state() {
-        let executor = DockerExecutor::default()
-            .with_context_path(".")
-            .with_image_name("test-state")
-            .to_owned()
-            .start()
-            .await
-            .unwrap();
-
-        let state = executor.container_state().await.unwrap();
-        assert_eq!(state.status, Some(ContainerStateStatusEnum::RUNNING));
-        assert!(executor.is_running().await);
-    }
-}
->>>>>>> 11e5c302
+}